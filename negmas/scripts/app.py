#!/usr/bin/env python
"""The NegMAS universal command line tool"""
import json
import os
import pathlib
import sys
import traceback
import urllib.request
import warnings
from functools import partial
from pathlib import Path
from pprint import pformat, pprint
from time import perf_counter
import numpy as np

import click
import click_config_file
import pandas as pd
import progressbar
import yaml
from tabulate import tabulate

import negmas
from negmas import save_stats
from negmas.apps.scml import *
from negmas.apps.scml.utils import (
    anac2019_sabotage,
    anac2019_world_generator,
    anac2019_config_generator,
    anac2019_assigner,
    anac2019_sabotage_config_generator,
    anac2019_sabotage_assigner,
    sabotage_effectiveness,
)
from negmas.helpers import humanize_time, unique_name, camel_case, load
from negmas.java import init_jnegmas_bridge, jnegmas_bridge_is_running
from negmas.tournaments import (
    create_tournament,
    run_tournament,
    evaluate_tournament,
    combine_tournaments,
    combine_tournament_stats,
)

try:
    # disable a warning in yaml 1b1 version
    yaml.warnings({"YAMLLoadWarning": False})
except:
    pass

n_completed = 0
n_total = 0

JNEGMAS_JAR_NAME = "jnegmas-0.2.6-all.jar"
GENIUS_JAR_NAME = "genius-8.0.4-bridge.jar"


def print_progress(_, i, n) -> None:
    """Prints the progress of a tournament"""
    global n_completed, n_total
    n_completed = i + 1
    n_total = n
    print(
        f"{n_completed:04} of {n:04} worlds completed ({n_completed / n:0.2%})",
        flush=True,
    )


def print_world_progress(world) -> None:
    """Prints the progress of a world"""
    step = world.current_step + 1
    s = (
        f"World# {n_completed:04}: {step:04}  of {world.n_steps:04} "
        f"steps completed ({step / world.n_steps:0.2f}) "
    )
    if n_total > 0:
        s += f"TOTAL: ({n_completed + step / world.n_steps / n_total:0.2f})"
    print(s, flush=True)


click.option = partial(click.option, show_default=True)


@click.group()
def cli():
    pass


@cli.group(chain=True, invoke_without_command=True)
@click.pass_context
@click.option(
    "--ignore-warnings/--show-warnings",
    default=False,
    help="Ignore/show runtime warnings",
)
def tournament(ctx, ignore_warnings):
    if ignore_warnings:
        import warnings

        warnings.filterwarnings("ignore")
    ctx.obj = {}


# @cli.group(invoke_without_command=True)
# @click.option(
#     "--name",
#     "-n",
#     default="random",
#     help='The name of the tournament. The special value "random" will result in a random name',
# )
# @click.option("--steps", "-s", default=100, help="Number of steps.")
# @click.option(
#     "--ttype",
#     "--tournament-type",
#     "--tournament",
#     default="anac2019collusion",
#     type=click.Choice(["anac2019collusion", "anac2019std", "anac2019sabotage"]),
#     help="The config to use. Default is ANAC 2019. Options supported are anac2019std, anac2019collusion, "
#     "anac2019sabotage",
# )
# @click.option(
#     "--timeout",
#     "-t",
#     default=0,
#     type=int,
#     help="Timeout the whole tournament after the given number of seconds (0 for infinite)",
# )
# @click.option(
#     "--configs",
#     default=5,
#     type=int,
#     help="Number of unique configurations to generate.",
# )
# @click.option("--runs", default=2, help="Number of runs for each configuration")
# @click.option(
#     "--max-runs",
#     default=-1,
#     type=int,
#     help="Maximum total number of runs. Zero or negative numbers mean no limit",
# )
# @click.option(
#     "--agents",
#     default=5,
#     type=int,
#     help="Number of agents per competitor (not used for anac2019std in which this is preset to 1).",
# )
# @click.option(
#     "--factories",
#     default=5,
#     type=int,
#     help="Minimum numbers of factories to have per level.",
# )
# @click.option(
#     "--competitors",
#     default="DoNothingFactoryManager;GreedyFactoryManager",
#     help="A semicolon (;) separated list of agent types to use for the competition.",
# )
# @click.option(
#     "--jcompetitors",
#     "--java-competitors",
#     default="",
#     help="A semicolon (;) separated list of agent types to use for the competition.",
# )
# @click.option(
#     "--non-competitors",
#     default="",
#     help="A semicolon (;) separated list of agent types to exist in the worlds as non-competitors "
#     "(their scores will not be calculated).",
# )
# @click.option(
#     "--parallel/--serial",
#     default=True,
#     help="Run a parallel/serial tournament on a single machine",
# )
# @click.option(
#     "--distributed/--single-machine",
#     default=False,
#     help="Run a distributed tournament using dask",
# )
# @click.option(
#     "--log",
#     "-l",
#     type=click.Path(dir_okay=True, file_okay=False),
#     default="~/negmas/logs/tournaments",
#     help="Default location to save logs (A folder will be created under it)",
# )
# @click.option(
#     "--verbosity",
#     default=1,
#     type=int,
#     help="verbosity level (from 0 == silent to 1 == world progress)",
# )
# @click.option("--configs-only/--run", default=False, help="configs_only")
# @click.option(
#     "--reveal-names/--hidden-names",
#     default=True,
#     help="Reveal agent names (should be used only for " "debugging)",
# )
# @click.option(
#     "--ip",
#     default="127.0.0.1",
#     help="The IP address for a dask scheduler to run the distributed tournament."
#     " Effective only if --distributed",
# )
# @click.option(
#     "--port",
#     default=8786,
#     type=int,
#     help="The IP port number a dask scheduler to run the distributed tournament."
#     " Effective only if --distributed",
# )
# @click.option(
#     "--log-ufuns/--no-ufun-logs",
#     default=False,
#     help="Log ufuns into their own CSV file. Only effective if --debug is given",
# )
# @click.option(
#     "--log-negs/--no-neg-logs",
#     default=False,
#     help="Log all negotiations. Only effective if --debug is given",
# )
# @click.option(
#     "--compact/--debug",
#     default=True,
#     help="If True, effort is exerted to reduce the memory footprint which"
#     "includes reducing logs dramatically.",
# )
# @click.option(
#     "--raise-exceptions/--ignore-exceptions",
#     default=True,
#     help="Whether to ignore agent exceptions",
# )
# @click.option(
#     "--path",
#     default="",
#     help="A path to be added to PYTHONPATH in which all competitors are stored. You can path a : separated list of "
#     "paths on linux/mac and a ; separated list in windows",
# )
# @click_config_file.configuration_option()
# def tournament(
#     name,
#     steps,
#     parallel,
#     distributed,
#     ttype,
#     timeout,
#     log,
#     verbosity,
#     configs_only,
#     reveal_names,
#     ip,
#     port,
#     runs,
#     configs,
#     max_runs,
#     competitors,
#     jcompetitors,
#     non_competitors,
#     compact,
#     factories,
#     agents,
#     log_ufuns,
#     log_negs,
#     path,
#     raise_exceptions,
# ):
#     if name == "random":
#         name = unique_name("", rand_digits=0)
#     create(
#         name,
#         steps,
#         parallel,
#         distributed,
#         ttype,
#         timeout,
#         log,
#         verbosity,
#         reveal_names,
#         ip,
#         port,
#         runs,
#         configs,
#         max_runs,
#         competitors,
#         jcompetitors,
#         non_competitors,
#         compact,
#         factories,
#         agents,
#         log_ufuns,
#         log_negs,
#         raise_exceptions,
#     )
#     if not configs_only:
#         run(name, verbosity, distributed, compact, path, log)


@tournament.command(help="Creates a tournament")
@click.option(
    "--name",
    "-n",
    default="random",
    help='The name of the tournament. The special value "random" will result in a random name',
)
@click.option(
    "--steps",
    "-s",
    default=None,
    type=int,
    help="Number of steps. If passed then --steps-min and --steps-max are " "ignored",
)
@click.option(
    "--steps-min",
    default=50,
    type=int,
    help="Minimum number of steps (only used if --steps was not passed",
)
@click.option(
    "--steps-max",
    default=100,
    type=int,
    help="Maximum number of steps (only used if --steps was not passed",
)
@click.option(
    "--ttype",
    "--tournament-type",
    "--tournament",
    default="anac2019collusion",
    type=click.Choice(["anac2019collusion", "anac2019std", "anac2019sabotage"]),
    help="The config to use. Default is ANAC 2019. Options supported are anac2019std, anac2019collusion, "
    "anac2019sabotage",
)
@click.option(
    "--timeout",
    "-t",
    default=0,
    type=int,
    help="Timeout the whole tournament after the given number of seconds (0 for infinite)",
)
@click.option(
    "--configs",
    default=5,
    type=int,
    help="Number of unique configurations to generate.",
)
@click.option("--runs", default=2, help="Number of runs for each configuration")
@click.option(
    "--max-runs",
    default=-1,
    type=int,
    help="Maximum total number of runs. Zero or negative numbers mean no limit",
)
@click.option(
    "--agents",
    default=3,
    type=int,
    help="Number of agents per competitor (not used for anac2019std in which this is preset to 1).",
)
@click.option(
    "--factories",
    default=5,
    type=int,
    help="Minimum numbers of factories to have per level.",
)
@click.option(
    "--competitors",
    default="DoNothingFactoryManager;GreedyFactoryManager",
    help="A semicolon (;) separated list of agent types to use for the competition.",
)
@click.option(
    "--jcompetitors",
    "--java-competitors",
    default="",
    help="A semicolon (;) separated list of agent types to use for the competition.",
)
@click.option(
    "--non-competitors",
    default="",
    help="A semicolon (;) separated list of agent types to exist in the worlds as non-competitors "
    "(their scores will not be calculated).",
)
@click.option(
    "--log",
    "-l",
    type=click.Path(dir_okay=True, file_okay=False),
    default="~/negmas/logs/tournaments",
    help="Default location to save logs (A folder will be created under it)",
)
@click.option(
    "--world-config",
    type=click.Path(dir_okay=False, file_okay=True),
    default=tuple(),
    multiple=True,
    help="A file to load extra configuration parameters for world simulations from.",
)
@click.option(
    "--verbosity",
    default=1,
    type=int,
    help="verbosity level (from 0 == silent to 1 == world progress)",
)
@click.option(
    "--reveal-names/--hidden-names",
    default=True,
    help="Reveal agent names (should be used only for " "debugging)",
)
@click.option(
    "--log-ufuns/--no-ufun-logs",
    default=False,
    help="Log ufuns into their own CSV file. Only effective if --debug is given",
)
@click.option(
    "--log-negs/--no-neg-logs",
    default=False,
    help="Log all negotiations. Only effective if --debug is given",
)
@click.option(
    "--compact/--debug",
    default=True,
    help="If True, effort is exerted to reduce the memory footprint which"
    "includes reducing logs dramatically.",
)
@click.option(
    "--raise-exceptions/--ignore-exceptions",
    default=True,
    help="Whether to ignore agent exceptions",
)
@click.option(
    "--path",
    default="",
    help="A path to be added to PYTHONPATH in which all competitors are stored. You can path a : separated list of "
    "paths on linux/mac and a ; separated list in windows",
)
@click.option(
    "--cw",
    default=None,
    type=int,
    help="Number of competitors to run at every world simulation. It must "
    "either be left at default or be a number > 1 and < the number "
    "of competitors passed using --competitors",
)
@click_config_file.configuration_option()
@click.pass_context
def create(
    ctx,
    name,
    steps,
    ttype,
    timeout,
    log,
    verbosity,
    reveal_names,
    runs,
    configs,
    max_runs,
    competitors,
    world_config,
    jcompetitors,
    non_competitors,
    compact,
    factories,
    agents,
    log_ufuns,
    log_negs,
    raise_exceptions,
    steps_min,
    steps_max,
    path,
    cw,
):
    if len(path) > 0:
        sys.path.append(path)
    kwargs = {}
    if world_config is not None and len(world_config) > 0:
        for wc in world_config:
            kwargs.update(load(wc))
    warning_n_runs = 2000
    if timeout <= 0:
        timeout = None
    if name == "random":
        name = unique_name(base="", rand_digits=0)
    ctx.obj["tournament_name"] = name
    if max_runs <= 0:
        max_runs = None
    if compact:
        log_ufuns = False

    if not compact:
        if not reveal_names:
            print(
                "You are running the tournament with --debug. Will reveal agent types in their names"
            )
        reveal_names = True
        verbosity = max(1, verbosity)

    worlds_per_config = (
        None if max_runs is None else int(round(max_runs / (configs * runs)))
    )

    all_competitors = competitors.split(";")
    for i, cp in enumerate(all_competitors):
        if "." not in cp:
            all_competitors[i] = "negmas.apps.scml.factory_managers." + cp
    all_competitors_params = [dict() for _ in range(len(all_competitors))]
    if jcompetitors is not None and len(jcompetitors) > 0:
        jcompetitor_params = [{"java_class_name": _} for _ in jcompetitors.split(";")]
        for jp in jcompetitor_params:
            if "." not in jp["java_class_name"]:
                jp["java_class_name"] = (
                    "jnegmas.apps.scml.factory_managers." + jp["java_class_name"]
                )
        jcompetitors = ["negmas.apps.scml.JavaFactoryManager"] * len(jcompetitor_params)
        all_competitors += jcompetitors
        all_competitors_params += jcompetitor_params
        print("You are using some Java agents. The tournament MUST run serially")
        if not jnegmas_bridge_is_running():
            print(
                "Error: You are using java competitors but jnegmas bridge is not running\n\nTo correct this issue"
                " run the following command IN A DIFFERENT TERMINAL because it will block:\n\n"
                "$ negmas jnegmas"
            )
            exit(1)

    # if ttype.lower() == "anac2019std":
    #     if (
    #         "negmas.apps.scml.factory_managers.GreedyFactoryManager"
    #         not in all_competitors
    #     ):
    #         all_competitors.append(
    #             "negmas.apps.scml.factory_managers.GreedyFactoryManager"
    #         )
    #         all_competitors_params.append({})

    permutation_size = len(all_competitors) if "sabotage" not in ttype else 1
    recommended = runs * configs * permutation_size
    if worlds_per_config is not None and worlds_per_config < 1:
        print(
            f"You need at least {(configs * runs)} runs even with a single permutation of managers."
            f".\n\nSet --max-runs to at least {(configs * runs)} (Recommended {recommended})"
        )
        return

    if max_runs is not None and max_runs < recommended:
        print(
            f"You are running {max_runs} worlds only but it is recommended to set {max_runs} to at least "
            f"{recommended}. Will continue"
        )

    if ttype == "anac2019std":
        agents = 1

    if steps is None:
        steps = (steps_min, steps_max)

    if worlds_per_config is None:
        n_comp = len(all_competitors) if ttype != "anac2019sabotage" else 2
        n_worlds = permutation_size * runs * configs
        if n_worlds > warning_n_runs:
            print(
                f"You are running the maximum possible number of permutations for each configuration. This is roughly"
                f" {n_worlds} simulations (each for {steps} steps). That will take a VERY long time."
                f"\n\nYou can reduce the number of simulations by setting --configs>=1 (currently {configs}) or "
                f"--runs>= 1 (currently {runs}) to a lower value. "
                f"\nFinally, you can limit the maximum number of worlds to run by setting --max-runs=integer."
            )
            # if (
            #     not input(f"Are you sure you want to run {n_worlds} simulations?")
            #     .lower()
            #     .startswith("y")
            # ):
            #     exit(0)
            max_runs = int(
                input(
                    f"Input the maximum number of simulations to run. Zero to run all of the {n_worlds} "
                    f"simulations. ^C or a negative number to exit [0 : {n_worlds}]:"
                )
            )
            if max_runs == 0:
                max_runs = None
            if max_runs is not None and max_runs < 0:
                exit(0)
            worlds_per_config = (
                None if max_runs is None else int(round(max_runs / (configs * runs)))
            )

    if len(jcompetitors) > 0:
        print("You are using java-competitors. The tournament will be run serially")
        parallelism = "serial"

    non_competitor_params = None
    if len(non_competitors) < 1:
        non_competitors = None
    else:
        non_competitors = non_competitors.split(";")
        for i, cp in enumerate(non_competitors):
            if "." not in cp:
                non_competitors[i] = "negmas.apps.scml.factory_managers." + cp

    if ttype.lower() == "anac2019std":
        if non_competitors is None:
            non_competitors = (DefaultGreedyManager,)
            non_competitor_params = ({},)
        print(f"Tournament will be run between {len(all_competitors)} agents: ")
        pprint(all_competitors)
        print("Non-competitors are: ")
        pprint(non_competitors)
        results = create_tournament(
            competitors=all_competitors,
            competitor_params=all_competitors_params,
            non_competitors=non_competitors,
            non_competitor_params=non_competitor_params,
            agent_names_reveal_type=reveal_names,
            n_competitors_per_world=cw,
            n_configs=configs,
            n_runs_per_world=runs,
            max_worlds_per_config=worlds_per_config,
            base_tournament_path=log,
            total_timeout=timeout,
            name=name,
            verbose=verbosity > 0,
            n_agents_per_competitor=1,
            world_generator=anac2019_world_generator,
            config_generator=anac2019_config_generator,
            config_assigner=anac2019_assigner,
            score_calculator=balance_calculator,
            min_factories_per_level=factories,
            compact=compact,
            n_steps=steps,
            log_ufuns=log_ufuns,
            log_negotiations=log_negs,
            ignore_agent_exceptions=not raise_exceptions,
            ignore_contract_execution_exceptions=not raise_exceptions,
            **kwargs,
        )
    elif ttype.lower() in ("anac2019collusion", "anac2019"):
        print(f"Tournament will be run between {len(all_competitors)} agents: ")
        pprint(all_competitors)
        print("Non-competitors are: ")
        pprint(non_competitors)
        results = create_tournament(
            competitors=all_competitors,
            competitor_params=all_competitors_params,
            non_competitors=non_competitors,
            non_competitor_params=non_competitor_params,
            agent_names_reveal_type=reveal_names,
            n_configs=configs,
            n_runs_per_world=runs,
            max_worlds_per_config=worlds_per_config,
            base_tournament_path=log,
            total_timeout=timeout,
            name=name,
            verbose=verbosity > 0,
            n_agents_per_competitor=agents,
            world_generator=anac2019_world_generator,
            config_generator=anac2019_config_generator,
            config_assigner=anac2019_assigner,
            score_calculator=balance_calculator,
            min_factories_per_level=factories,
            compact=compact,
            n_steps=steps,
            log_ufuns=log_ufuns,
            log_negotiations=log_negs,
            ignore_agent_exceptions=not raise_exceptions,
            ignore_contract_execution_exceptions=not raise_exceptions,
            **kwargs,
        )
    elif ttype.lower() == "anac2019sabotage":
        print(f"Tournament will be run between {len(all_competitors)} agents: ")
        pprint(all_competitors)
        print("Non-competitors are: ")
        pprint(non_competitors)
        results = create_tournament(
            competitors=all_competitors,
            competitor_params=all_competitors_params,
            agent_names_reveal_type=reveal_names,
            n_agents_per_competitor=agents,
            base_tournament_path=log,
            total_timeout=timeout,
            name=name,
            verbose=verbosity > 0,
            n_runs_per_world=runs,
            n_configs=configs,
            max_worlds_per_config=worlds_per_config,
            non_competitors=non_competitors,
            min_factories_per_level=factories,
            n_steps=steps,
            compact=compact,
            log_ufuns=log_ufuns,
            log_negotiations=log_negs,
            ignore_agent_exceptions=not raise_exceptions,
            ignore_contract_execution_exceptions=not raise_exceptions,
            non_competitor_params=non_competitor_params,
            world_generator=anac2019_world_generator,
            config_generator=anac2019_sabotage_config_generator,
            config_assigner=anac2019_sabotage_assigner,
            score_calculator=sabotage_effectiveness,
            **kwargs,
        )
    else:
        raise ValueError(f"Unknown tournament type {ttype}")
    ctx.obj["tournament_name"] = results.name
    ctx.obj["tournament_log_folder"] = log
    ctx.obj["compact"] = compact
    print(f"Saved all configs to {str(results)}\nTournament name is {results.name}")


@tournament.command(help="Runs/continues a tournament")
@click.option(
    "--name",
    "-n",
    default="",
    help="The name of the tournament. When invoked after create, there is no need to pass it",
)
@click.option(
    "--log",
    "-l",
    type=click.Path(dir_okay=True, file_okay=False),
    default="~/negmas/logs/tournaments",
    help="Default location to save logs",
)
@click.option(
    "--verbosity",
    default=1,
    type=int,
    help="verbosity level (from 0 == silent to 1 == world progress)",
)
@click.option(
    "--parallel/--serial",
    default=True,
    help="Run a parallel/serial tournament on a single machine",
)
@click.option(
    "--distributed/--single-machine",
    default=False,
    help="Run a distributed tournament using dask",
)
@click.option(
    "--ip",
    default="127.0.0.1",
    help="The IP address for a dask scheduler to run the distributed tournament."
    " Effective only if --distributed",
)
@click.option(
    "--port",
    default=8786,
    type=int,
    help="The IP port number a dask scheduler to run the distributed tournament."
    " Effective only if --distributed",
)
@click.option(
    "--compact/--debug",
    default=True,
    help="If True, effort is exerted to reduce the memory footprint which"
    "includes reducing logs dramatically.",
)
@click.option(
    "--path",
    default="",
    help="A path to be added to PYTHONPATH in which all competitors are stored. You can path a : separated list of "
    "paths on linux/mac and a ; separated list in windows",
)
@click.option(
    "--metric",
    default="mean",
    type=str,
    help="The statistical metric used for choosing the winners. Possibilities are mean, median, std, var, sum",
)
@click_config_file.configuration_option()
@click.pass_context
def run(
    ctx, name, verbosity, parallel, distributed, ip, port, compact, path, log, metric
):
    if len(name) == 0:
        name = ctx.obj.get("tournament_name", "")
    if len(name) == 0:
        print(
            "Name is not given to run command and was not stored during a create command call"
        )
        exit(1)
    if len(path) > 0:
        sys.path.append(path)
    saved_log_folder = ctx.obj.get("tournament_log_folder", None)
    if saved_log_folder is not None:
        log = saved_log_folder
    parallelism = "distributed" if distributed else "parallel" if parallel else "serial"
    prog_callback = print_world_progress if verbosity > 1 and not distributed else None
    tpath = str(pathlib.Path(log) / name)
    start = perf_counter()
    run_tournament(
        tournament_path=tpath,
        verbose=verbosity > 0,
        compact=compact,
        world_progress_callback=prog_callback,
        parallelism=parallelism,
        scheduler_ip=ip,
        scheduler_port=port,
        print_exceptions=verbosity > 1,
    )
    end_time = humanize_time(perf_counter() - start)
    results = evaluate_tournament(
        tournament_path=tpath, verbose=verbosity > 0, metric=metric
    )
    viewmetric = ["50%" if metric == "median" else metric]
    print(
        tabulate(
            results.score_stats.sort_values(by=viewmetric, ascending=False),
            headers="keys",
            tablefmt="psql",
        )
    )
    agg_stats = results.agg_stats.loc[
        :,
        [
            "n_negotiations_sum",
            "n_contracts_concluded_sum",
            "n_contracts_signed_sum",
            "n_contracts_executed_sum",
            "activity_level_sum",
        ],
    ]
    agg_stats.columns = ["negotiated", "concluded", "signed", "executed", "business"]
    print(tabulate(agg_stats.describe(), headers="keys", tablefmt="psql"))
    print(f"Finished in {end_time}")


@tournament.command(
    help="Finds winners of a tournament or a set of tournaments sharing a root"
)
@click.option(
    "--name",
    "-n",
    default="",
    help="The name of the tournament. When invoked after create, there is no need to pass it",
)
@click.option(
    "--log",
    "-l",
    type=click.Path(dir_okay=True, file_okay=False),
    default="~/negmas/logs/tournaments",
    help="Default location to save logs",
)
@click.option(
    "--recursive/--no-recursive",
    default=True,
    help="Whether to recursively look for tournament results. --name should not be given if --recursive",
)
@click.option(
    "--metric",
    default="mean",
    type=str,
    help="The statistical metric used for choosing the winners. Possibilities are mean, median, std, var, sum",
)
@click_config_file.configuration_option()
@click.pass_context
def winners(ctx, name, log, recursive, metric):
    if len(name) == 0:
        if not recursive:
            name = ctx.obj.get("tournament_name", "")
        else:
            name = None
    if (name is None or len(name) == 0) and not recursive:
        print(
            "Name is not given to run command and was not stored during a create command call"
        )
        exit(1)
    saved_log_folder = ctx.obj.get("tournament_log_folder", None)
    if saved_log_folder is not None:
        log = saved_log_folder
    if name is not None and len(name) > 0:
        tpath = str(pathlib.Path(log) / name)
    else:
        tpath = str(pathlib.Path(log))
    results = evaluate_tournament(
        tournament_path=tpath, verbose=True, recursive=recursive, metric=metric
    )
    viewmetric = ["50%" if metric == "median" else metric]
    print(
        tabulate(
            results.score_stats.sort_values(by=viewmetric, ascending=False),
            headers="keys",
            tablefmt="psql",
        )
    )
    agg_stats = results.agg_stats.loc[
        :,
        [
            "n_negotiations_sum",
            "n_contracts_concluded_sum",
            "n_contracts_signed_sum",
            "n_contracts_executed_sum",
            "activity_level_sum",
        ],
    ]
    agg_stats.columns = ["negotiated", "concluded", "signed", "executed", "business"]
    print(tabulate(agg_stats.describe(), headers="keys", tablefmt="psql"))


def _path(path) -> Path:
    """Creates an absolute path from given path which can be a string"""
    if isinstance(path, str):
        if path.startswith("~"):
            path = Path.home() / ("/".join(path.split("/")[1:]))
    return pathlib.Path(path).absolute()


@tournament.command(help="Finds winners of an arbitrary set of tournaments")
@click.argument("path", type=click.Path(dir_okay=True, file_okay=False), nargs=-1)
@click.option(
    "--dest",
    "-d",
    type=click.Path(dir_okay=True, file_okay=False),
    help="The location to save the results",
    default=None,
)
@click.option(
    "--metric",
    default="mean",
    type=str,
    help="The statistical metric used for choosing the winners. Possibilities are mean, median, std, var, sum",
)
@click_config_file.configuration_option()
def combine(path, dest, metric):
    tpath = [_path(_) for _ in path]
    if len(tpath) < 1:
        print("No paths are given to combine")
    scores = combine_tournaments(sources=tpath, dest=None, verbose=True)
    stats = combine_tournament_stats(sources=tpath, dest=None, verbose=True)
    results = evaluate_tournament(dest, scores, stats, verbose=True, metric=metric)
    viewmetric = ["50%" if metric == "median" else metric]
    print(
        tabulate(
            results.score_stats.sort_values(by=viewmetric, ascending=False),
            headers="keys",
            tablefmt="psql",
        )
    )
    agg_stats = results.agg_stats.loc[
        :,
        [
            "n_negotiations_sum",
            "n_contracts_concluded_sum",
            "n_contracts_signed_sum",
            "n_contracts_executed_sum",
            "activity_level_sum",
        ],
    ]
    agg_stats.columns = ["negotiated", "concluded", "signed", "executed", "business"]
    print(tabulate(agg_stats.describe(), headers="keys", tablefmt="psql"))


@cli.command(help="Run an SCML world simulation")
@click.option("--steps", default=100, type=int, help="Number of steps.")
@click.option(
    "--levels",
    default=3,
    type=int,
    help="Number of intermediate production levels (processes). "
    "-1 means a single product and no factories.",
)
@click.option("--neg-speedup", default=21, help="Negotiation Speedup.")
@click.option(
    "--negotiator",
    default=DEFAULT_NEGOTIATOR,
    help="Negotiator type to use for builtin agents.",
)
@click.option(
    "--min-consumption",
    default=3,
    type=int,
    help="The minimum number of units consumed by each consumer at every " "time-step.",
)
@click.option(
    "--max-consumption",
    default=5,
    type=int,
    help="The maximum number of units consumed by each consumer at every " "time-step.",
)
@click.option(
    "--agents",
    default=5,
    type=int,
    help="Number of agents (miners/negmas.consumers) per production level",
)
@click.option("--horizon", default=15, type=int, help="Consumption horizon.")
@click.option("--transport", default=0, type=int, help="Transportation Delay.")
@click.option("--time", default=7200, type=int, help="Total time limit.")
@click.option(
    "--neg-time", default=120, type=int, help="Time limit per single negotiation"
)
@click.option(
    "--neg-steps", default=20, type=int, help="Number of rounds per single negotiation"
)
@click.option(
    "--sign",
    default=1,
    type=int,
    help="The default delay between contract conclusion and signing",
)
@click.option(
    "--guaranteed",
    default=False,
    help="Whether to only sign contracts that are guaranteed not to cause " "breaches",
)
@click.option("--lines", default=10, help="The number of lines per factory")
@click.option(
    "--retrials",
    default=2,
    type=int,
    help="The number of times an agent re-tries on failed negotiations",
)
@click.option(
    "--use-consumer/--no-consumer",
    default=True,
    help="Use internal consumer object in factory managers",
)
@click.option(
    "--max-insurance",
    default="inf",
    type=float,
    help="Use insurance against partner in factory managers up to this premium. Pass zero for never buying insurance"
    " and a 'inf' (without quotes) for infinity.",
)
@click.option(
    "--riskiness", default=0.0, help="How risky is the default factory manager"
)
@click.option(
    "--competitors",
    default="GreedyFactoryManager",
    help="A semicolon (;) separated list of agent types to use for the competition.",
)
@click.option(
    "--jcompetitors",
    "--java-competitors",
    default="",
    help="A semicolon (;) separated list of agent types to use for the competition.",
)
@click.option(
    "--log",
    type=click.Path(file_okay=False, dir_okay=True),
    default="~/negmas/logs",
    help="Default location to save logs (A folder will be created under it)",
)
@click.option(
    "--log-ufuns/--no-ufun-logs",
    default=False,
    help="Log ufuns into their own CSV file. Only effective if --debug is given",
)
@click.option(
    "--log-negs/--no-neg-logs",
    default=False,
    help="Log all negotiations. Only effective if --debug is given",
)
@click.option(
    "--compact/--debug",
    default=False,
    help="If True, effort is exerted to reduce the memory footprint which"
    "includes reducing logs dramatically.",
)
@click.option(
    "--shared-profile/--multi-profile",
    default=True,
    help="If True, all lines in the same factory will have the same cost.",
)
@click.option(
    "--reserved-value",
    default="-inf",
    type=float,
    help="The reserved value used by GreedyFactoryManager",
)
@click.option(
    "--raise-exceptions/--ignore-exceptions",
    default=True,
    help="Whether to ignore agent exceptions",
)
@click.option(
    "--balance", default="1000.0", type=float, help="Initial balance of all factories"
)
@click.option(
    "--path",
    default="",
    help="A path to be added to PYTHONPATH in which all competitors are stored. You can path a : separated list of "
    "paths on linux/mac and a ; separated list in windows",
)
@click.option(
    "--world-config",
    type=click.Path(dir_okay=False, file_okay=True),
    default=tuple(),
    multiple=True,
    help="A file to load extra configuration parameters for world simulations from.",
)
@click_config_file.configuration_option()
def scml(
    steps,
    levels,
    neg_speedup,
    negotiator,
    agents,
    horizon,
    min_consumption,
    max_consumption,
    transport,
    time,
    neg_time,
    neg_steps,
    sign,
    guaranteed,
    lines,
    retrials,
    use_consumer,
    max_insurance,
    riskiness,
    competitors,
    jcompetitors,
    log,
    compact,
    log_ufuns,
    log_negs,
    reserved_value,
    balance,
    shared_profile,
    raise_exceptions,
    path,
    world_config,
):
<<<<<<< HEAD
    kwargs = dict(no_bank=True, no_insurance=False)
=======
    kwargs = {}
>>>>>>> 07ad5dc6
    if world_config is not None and len(world_config) > 0:
        for wc in world_config:
            kwargs.update(load(wc))
    if len(path) > 0:
        sys.path.append(path)
    if max_insurance < 0:
        warnings.warn(
            f"Negative max insurance ({max_insurance}) is deprecated. Set --max-insurance=inf for always "
            f"buying and --max-insurance=0.0 for never buying. Will continue assuming --max-insurance=inf"
        )
        max_insurance = float("inf")

    if "." not in negotiator:
        negotiator = "negmas.sao." + negotiator

    params = {
        "steps": steps,
        "levels": levels,
        "neg_speedup": neg_speedup,
        "negotiator": negotiator,
        "agents": agents,
        "horizon": horizon,
        "min_consumption": min_consumption,
        "max_consumption": max_consumption,
        "transport": transport,
        "time": time,
        "neg_time": neg_time,
        "neg_steps": neg_steps,
        "sign": sign,
        "guaranteed": guaranteed,
        "lines": lines,
        "retrials": retrials,
        "use_consumer": use_consumer,
        "max_insurance": max_insurance,
        "riskiness": riskiness,
    }
    if compact:
        log_ufuns = False
        log_negs = False
    neg_speedup = neg_speedup if neg_speedup is not None and neg_speedup > 0 else None
    if min_consumption == max_consumption:
        consumption = min_consumption
    else:
        consumption = (min_consumption, max_consumption)
    customer_kwargs = {"negotiator_type": negotiator, "consumption_horizon": horizon}
    miner_kwargs = {"negotiator_type": negotiator, "n_retrials": retrials}
    factory_kwargs = {
        "negotiator_type": negotiator,
        "n_retrials": retrials,
        "sign_only_guaranteed_contracts": guaranteed,
        "use_consumer": use_consumer,
        "riskiness": riskiness,
        "max_insurance_premium": max_insurance,
        "reserved_value": reserved_value,
    }
    if log.startswith("~/"):
        log_dir = Path.home() / log[2:]
    else:
        log_dir = Path(log)
    world_name = unique_name(base="scml", add_time=True, rand_digits=0)
    log_dir = log_dir / world_name
    log_dir = log_dir.absolute()
    os.makedirs(log_dir, exist_ok=True)
    log_file_name = str(log_dir / "log.txt")

    exception = None

    def _no_default(s):
        return s.startswith("negmas.apps.scml") and s.endswith("GreedyFactoryManager")

    all_competitors = competitors.split(";")
    for i, cp in enumerate(all_competitors):
        if "." not in cp:
            all_competitors[i] = "negmas.apps.scml.factory_managers." + cp
    all_competitors_params = [
        dict() if _no_default(_) else factory_kwargs for _ in all_competitors
    ]
    if jcompetitors is not None and len(jcompetitors) > 0:
        jcompetitor_params = [{"java_class_name": _} for _ in jcompetitors.split(";")]
        for jp in jcompetitor_params:
            if "." not in jp["java_class_name"]:
                jp["java_class_name"] = (
                    "jnegmas.apps.scml.factory_managers." + jp["java_class_name"]
                )
        jcompetitors = ["negmas.apps.scml.JavaFactoryManager"] * len(jcompetitor_params)
        all_competitors += jcompetitors
        all_competitors_params += jcompetitor_params
        print("You are using some Java agents. The tournament MUST run serially")
        parallelism = "serial"
        if not jnegmas_bridge_is_running():
            print(
                "Error: You are using java competitors but jnegmas bridge is not running\n\nTo correct this issue"
                " run the following command IN A DIFFERENT TERMINAL because it will block:\n\n"
                "$ negmas jnegmas"
            )
            exit(1)

    world = SCMLWorld.chain_world(
        log_file_name=log_file_name,
        n_steps=steps,
        negotiation_speed=neg_speedup,
        n_intermediate_levels=levels,
        n_miners=agents,
        n_consumers=agents,
        n_factories_per_level=agents,
        consumption=consumption,
        consumer_kwargs=customer_kwargs,
        miner_kwargs=miner_kwargs,
        default_manager_params=factory_kwargs,
        transportation_delay=transport,
        time_limit=time,
        neg_time_limit=neg_time,
        neg_n_steps=neg_steps,
        default_signing_delay=sign,
        n_lines_per_factory=lines,
        compact=compact,
        agent_names_reveal_type=True,
        log_ufuns=log_ufuns,
        manager_types=all_competitors,
        manager_params=all_competitors_params,
        log_negotiations=log_negs,
        log_folder=log_dir,
        name=world_name,
        shared_profile_per_factory=shared_profile,
        initial_wallet_balances=balance,
        neg_step_time_limit=10,
        breach_penalty_society=0.02,
        premium=0.03,
        premium_time_increment=0.1,
        premium_breach_increment=0.001,
        max_allowed_breach_level=None,
        breach_penalty_society_min=0.0,
        breach_penalty_victim=0.0,
        breach_move_max_product=True,
        transfer_delay=0,
        start_negotiations_immediately=False,
        catalog_profit=0.15,
        financial_reports_period=10,
        default_price_for_products_without_one=1,
        compensation_fraction=0.5,
        ignore_agent_exceptions=not raise_exceptions,
        ignore_contract_execution_exceptions=not raise_exceptions,
        **kwargs,
    )
    failed = False
    strt = perf_counter()
    try:
        for i in progressbar.progressbar(range(world.n_steps), max_value=world.n_steps):
            elapsed = perf_counter() - strt
            if world.time_limit is not None and elapsed >= world.time_limit:
                break
            if not world.step():
                break
    except Exception:
        exception = traceback.format_exc()
        failed = True
    elapsed = perf_counter() - strt

    def print_and_log(s):
        world.logdebug(s)
        print(s)

    world.logdebug(f"{pformat(world.stats, compact=True)}")
    world.logdebug(
        f"=================================================\n"
        f"steps: {steps}, horizon: {horizon}, time: {time}, levels: {levels}, agents_per_level: "
        f"{agents}, lines: {lines}, guaranteed: {guaranteed}, negotiator: {negotiator}\n"
        f"consumption: {consumption}"
        f", transport_to: {transport}, sign: {sign}, speedup: {neg_speedup}, neg_steps: {neg_steps}"
        f", retrials: {retrials}"
        f", neg_time: {neg_time}\n"
        f"=================================================="
    )

    save_stats(world=world, log_dir=log_dir, params=params)

    if len(world.saved_contracts) > 0:
        data = pd.DataFrame(world.saved_contracts)
        data = data.sort_values(["delivery_time"])
        data = data.loc[
            data.signed_at >= 0,
            [
                "seller_type",
                "buyer_type",
                "seller_name",
                "buyer_name",
                "delivery_time",
                "unit_price",
                "quantity",
                "product_name",
                "n_neg_steps",
                "signed_at",
            ],
        ]
        data.columns = [
            "seller_type",
            "buyer_type",
            "seller",
            "buyer",
            "t",
            "price",
            "q",
            "product",
            "steps",
            "signed",
        ]
        print_and_log(tabulate(data, headers="keys", tablefmt="psql"))

        data["product_id"] = np.array([_.id for _ in data["product"].values])
        d2 = (
            data.loc[(~(data["signed"].isnull())) & (data["signed"] > -1), :]
            .groupby(["product_id"])
            .apply(
                lambda x: pd.DataFrame(
                    [
                        {
                            "uprice": np.sum(x["price"] * x["q"]) / np.sum(x["q"]),
                            "quantity": np.sum(x["q"]),
                        }
                    ]
                )
            )
        )
        d2 = d2.reset_index().sort_values(["product_id"])
        products = dict(zip([_.id for _ in world.products], world.products))
        d2["Product"] = np.array([products[_] for _ in d2["product_id"].values])
        d2 = d2.loc[:, ["Product", "uprice", "quantity"]]
        d2.columns = ["Product", "Avg. Unit Price", "Total Quantity"]
        print_and_log(tabulate(d2, headers="keys", tablefmt="psql"))

        n_executed = sum(world.stats["n_contracts_executed"])
        n_negs = sum(world.stats["n_negotiations"])
        n_contracts = len(world.saved_contracts)
        try:
            agent_scores = sorted(
                [
                    [_.name, world.a2f[_.id].balance]
                    for _ in world.agents.values()
                    if isinstance(_, FactoryManager)
                ],
                key=lambda x: x[1],
                reverse=True,
            )
            agent_scores = pd.DataFrame(
                data=np.array(agent_scores), columns=["Agent", "Final Balance"]
            )
            print_and_log(tabulate(agent_scores, headers="keys", tablefmt="psql"))
        except:
            pass
        winners = [
            f"{_.name} gaining {world.a2f[_.id].balance / world.a2f[_.id].initial_balance - 1.0:0.0%}"
            for _ in world.winners
        ]
        print_and_log(
            f"{n_contracts} contracts :-) [N. Negotiations: {n_negs}, Agreement Rate: "
            f"{world.agreement_rate:0.0%}]"
            f" (rounds/successful negotiation: {world.n_negotiation_rounds_successful:5.2f}, "
            f"rounds/broken negotiation: {world.n_negotiation_rounds_failed:5.2f})"
        )
        print_and_log(
            f"Cancelled: {world.cancellation_rate:0.0%}, Executed: {world.contract_execution_fraction:0.0%}"
            f", Breached: {world.breach_rate:0.0%}, N. Executed: {n_executed}, Business size: "
            f"{world.business_size}\n"
            f"Winners: {winners}\n"
            f"Running Time {humanize_time(elapsed)}"
        )
    else:
        print_and_log("No contracts! :-(")
        print_and_log(f"Running Time {humanize_time(elapsed)}")

    if failed:
        print(exception)
        world.logdebug(exception)
        print(f"FAILED at step {world.current_step} of {world.n_steps}\n")


@cli.command(help="Start the bridge to genius (to use GeniusNegotiator)")
@click.option(
    "--path",
    "-p",
    default="auto",
    help='Path to genius-8.0.4.jar with embedded NegLoader. Use "auto" to '
    "read the path from ~/negmas/config.json"
    "\n\tConfig key is genius_bridge_jar"
    "\nYou can download this jar from: "
    "http://www.yasserm.com/scml/genius-8.0.4-bridge.jar",
)
@click.option(
    "--port",
    "-r",
    default=0,
    help="Port to run the NegLoader on. Pass 0 for the default value",
)
@click.option(
    "--force/--no-force",
    default=False,
    help="Force trial even if an earlier instance exists",
)
def genius(path, port, force):
    negmas.init_genius_bridge(
        path=path if path != "auto" else None, port=port, force=force
    )


@cli.command(help="Start the bridge to JNegMAS (to use Java agents in worlds)")
@click.option(
    "--path",
    "-p",
    default="auto",
    help='Path to jnegmas*.jar with. Use "auto" to '
    "read the path from ~/negmas/config.json."
    "\n\tConfig key is jnegmas_jar"
    "\nYou can download the latest version of this jar from: "
    "http://www.yasserm.com/scml/jnegmas-all.jar",
)
@click.option(
    "--port",
    "-r",
    default=0,
    help="Port to run the jnegmas on. Pass 0 for the default value",
)
@click_config_file.configuration_option()
def jnegmas(path, port):
    init_jnegmas_bridge(path=path if path != "auto" else None, port=port)
    input(
        "Press C^c to quit. You may also need to kill any remaining java processes manually"
    )


def download_and_set(key, url, file_name):
    """
    Downloads a file and sets the corresponding key in ~/negmas/config.json

    Args:
        key: Key name in config.json
        url: URL to download from
        file_name: file name

    Returns:

    """
    config_path = Path.home() / "negmas"
    jar_path = config_path / "files"
    jar_path.mkdir(parents=True, exist_ok=True)
    jar_path = jar_path / file_name
    urllib.request.urlretrieve(url, jar_path)
    config = {}
    config_file = config_path / "config.json"
    if config_file.exists():
        with open(config_file, "r") as f:
            config = json.load(f)
    config[key] = str(jar_path)
    with open(config_file, "w") as f:
        json.dump(config, fp=f, sort_keys=True, indent=4)


@cli.command(help="Downloads jnegmas and updates your settings")
def jnegmas_setup():
    url = f"http://www.yasserm.com/scml/{JNEGMAS_JAR_NAME}"
    print(f"Downloading: {url}", end="", flush=True)
    download_and_set(key="jnegmas_jar", url=url, file_name="jnegmas.jar")
    print(" done successfully")


@cli.command(help="Downloads the genius bridge and updates your settings")
def genius_setup():
    url = f"http://www.yasserm.com/scml/{GENIUS_JAR_NAME}"
    print(f"Downloading: {url}", end="", flush=True)
    download_and_set(key="genius_bridge_jar", url=url, file_name="jnegmas.jar")
    print(" done successfully")


@cli.command(help="Prints NegMAS version")
def version():
    print(negmas.__version__)


if __name__ == "__main__":
    cli()<|MERGE_RESOLUTION|>--- conflicted
+++ resolved
@@ -1122,11 +1122,27 @@
     path,
     world_config,
 ):
-<<<<<<< HEAD
-    kwargs = dict(no_bank=True, no_insurance=False)
-=======
-    kwargs = {}
->>>>>>> 07ad5dc6
+    kwargs = dict(
+        no_bank=True,
+        no_insurance=False,
+        prevent_cfp_tampering=True,
+        ignore_negotiated_penalties=False,
+        neg_step_time_limit=10,
+        breach_penalty_society=0.02,
+        premium=0.03,
+        premium_time_increment=0.1,
+        premium_breach_increment=0.001,
+        max_allowed_breach_level=None,
+        breach_penalty_society_min=0.0,
+        breach_penalty_victim=0.0,
+        breach_move_max_product=True,
+        transfer_delay=0,
+        start_negotiations_immediately=False,
+        catalog_profit=0.15,
+        financial_reports_period=10,
+        default_price_for_products_without_one=1,
+        compensation_fraction=0.5,
+    )
     if world_config is not None and len(world_config) > 0:
         for wc in world_config:
             kwargs.update(load(wc))
@@ -1252,21 +1268,6 @@
         name=world_name,
         shared_profile_per_factory=shared_profile,
         initial_wallet_balances=balance,
-        neg_step_time_limit=10,
-        breach_penalty_society=0.02,
-        premium=0.03,
-        premium_time_increment=0.1,
-        premium_breach_increment=0.001,
-        max_allowed_breach_level=None,
-        breach_penalty_society_min=0.0,
-        breach_penalty_victim=0.0,
-        breach_move_max_product=True,
-        transfer_delay=0,
-        start_negotiations_immediately=False,
-        catalog_profit=0.15,
-        financial_reports_period=10,
-        default_price_for_products_without_one=1,
-        compensation_fraction=0.5,
         ignore_agent_exceptions=not raise_exceptions,
         ignore_contract_execution_exceptions=not raise_exceptions,
         **kwargs,
