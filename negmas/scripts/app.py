#!/usr/bin/env python
"""The NegMAS universal command line tool"""
import json
import os
import pathlib
import sys
import urllib.request
from functools import partial
from pathlib import Path
from pprint import pprint
from time import perf_counter

import click
import click_config_file
import yaml
from tabulate import tabulate

import negmas
from negmas.helpers import humanize_time, load, unique_name
from negmas.java import init_jnegmas_bridge, jnegmas_bridge_is_running
from negmas.tournaments import (
    combine_tournament_stats,
    combine_tournaments,
    combine_tournament_results,
    create_tournament,
    evaluate_tournament,
    run_tournament,
)

try:
    from .vendor.quick.quick import gui_option
except:

    def gui_option(x):
        return x


try:
    # disable a warning in yaml 1b1 version
    yaml.warnings({"YAMLLoadWarning": False})
except:
    pass

n_completed = 0
n_total = 0

JNEGMAS_JAR_NAME = "jnegmas-0.2.6-all.jar"
GENIUS_JAR_NAME = "geniusbridge.jar"

DEFAULT_NEGOTIATOR = "negmas.sao.AspirationNegotiator"


def default_log_path():
    """Default location for all logs"""

    return Path.home() / "negmas" / "logs"


def default_tournament_path():
    """The default path to store tournament run info"""

    return default_log_path() / "tournaments"


def print_progress(_, i, n) -> None:
    """Prints the progress of a tournament"""
    global n_completed, n_total
    n_completed = i + 1
    n_total = n
    print(
        f"{n_completed:04} of {n:04} worlds completed ({n_completed / n:0.2%})",
        flush=True,
    )


def print_world_progress(world) -> None:
    """Prints the progress of a world"""
    step = world.current_step + 1
    s = (
        f"World# {n_completed:04}: {step:04}  of {world.n_steps:04} "
        f"steps completed ({step / world.n_steps:0.2f}) "
    )

    if n_total > 0:
        s += f"TOTAL: ({n_completed + step / world.n_steps / n_total:0.2f})"
    print(s, flush=True)


click.option = partial(click.option, show_default=True)


@gui_option
@click.group()
def cli():
    pass


@cli.group(chain=True, invoke_without_command=True)
@click.pass_context
@click.option(
    "--ignore-warnings/--show-warnings",
    default=False,
    help="Ignore/show runtime warnings",
)
def tournament(ctx, ignore_warnings):
    if ignore_warnings:
        import warnings

        warnings.filterwarnings("ignore")
    ctx.obj = {}


# @cli.group(invoke_without_command=True)
# @click.option(
#     "--name",
#     "-n",
#     default="random",
#     help='The name of the tournament. The special value "random" will result in a random name',
# )
# @click.option("--steps", "-s", default=100, help="Number of steps.")
# @click.option(
#     "--ttype",
#     "--tournament-type",
#     "--tournament",
#     default="anac2019collusion",
#     type=click.Choice(["anac2019collusion", "anac2019std", "anac2019sabotage"]),
#     help="The config to use. Default is ANAC 2019. Options supported are anac2019std, anac2019collusion, "
#     "anac2019sabotage",
# )
# @click.option(
#     "--timeout",
#     "-t",
#     default=0,
#     type=int,
#     help="Timeout the whole tournament after the given number of seconds (0 for infinite)",
# )
# @click.option(
#     "--configs",
#     default=5,
#     type=int,
#     help="Number of unique configurations to generate.",
# )
# @click.option("--runs", default=2, help="Number of runs for each configuration")
# @click.option(
#     "--max-runs",
#     default=-1,
#     type=int,
#     help="Maximum total number of runs. Zero or negative numbers mean no limit",
# )
# @click.option(
#     "--agents",
#     default=5,
#     type=int,
#     help="Number of agents per competitor (not used for anac2019std in which this is preset to 1).",
# )
# @click.option(
#     "--factories",
#     default=5,
#     type=int,
#     help="Minimum numbers of factories to have per level.",
# )
# @click.option(
#     "--competitors",
#     default="DoNothingFactoryManager;GreedyFactoryManager",
#     help="A semicolon (;) separated list of agent types to use for the competition.",
# )
# @click.option(
#     "--jcompetitors",
#     "--java-competitors",
#     default="",
#     help="A semicolon (;) separated list of agent types to use for the competition.",
# )
# @click.option(
#     "--non-competitors",
#     default="",
#     help="A semicolon (;) separated list of agent types to exist in the worlds as non-competitors "
#     "(their scores will not be calculated).",
# )
# @click.option(
#     "--parallel/--serial",
#     default=True,
#     help="Run a parallel/serial tournament on a single machine",
# )
# @click.option(
#     "--distributed/--single-machine",
#     default=False,
#     help="Run a distributed tournament using dask",
# )
# @click.option(
#     "--log",
#     "-l",
#     type=click.Path(dir_okay=True, file_okay=False),
#     default="~/negmas/logs/tournaments",
#     help="Default location to save logs (A folder will be created under it)",
# )
# @click.option(
#     "--verbosity",
#     default=1,
#     type=int,
#     help="verbosity level (from 0 == silent to 1 == world progress)",
# )
# @click.option("--configs-only/--run", default=False, help="configs_only")
# @click.option(
#     "--reveal-names/--hidden-names",
#     default=True,
#     help="Reveal agent names (should be used only for " "debugging)",
# )
# @click.option(
#     "--ip",
#     default="127.0.0.1",
#     help="The IP address for a dask scheduler to run the distributed tournament."
#     " Effective only if --distributed",
# )
# @click.option(
#     "--port",
#     default=8786,
#     type=int,
#     help="The IP port number a dask scheduler to run the distributed tournament."
#     " Effective only if --distributed",
# )
# @click.option(
#     "--log-ufuns/--no-ufun-logs",
#     default=False,
#     help="Log ufuns into their own CSV file. Only effective if --debug is given",
# )
# @click.option(
#     "--log-negs/--no-neg-logs",
#     default=False,
#     help="Log all negotiations. Only effective if --debug is given",
# )
# @click.option(
#     "--compact/--debug",
#     default=True,
#     help="If True, effort is exerted to reduce the memory footprint which"
#     "includes reducing logs dramatically.",
# )
# @click.option(
#     "--raise-exceptions/--ignore-exceptions",
#     default=True,
#     help="Whether to ignore agent exceptions",
# )
# @click.option(
#     "--path",
#     default="",
#     help="A path to be added to PYTHONPATH in which all competitors are stored. You can path a : separated list of "
#     "paths on linux/mac and a ; separated list in windows",
# )
# @click_config_file.configuration_option()
# def tournament(
#     name,
#     steps,
#     parallel,
#     distributed,
#     ttype,
#     timeout,
#     log,
#     verbosity,
#     configs_only,
#     reveal_names,
#     ip,
#     port,
#     runs,
#     configs,
#     max_runs,
#     competitors,
#     jcompetitors,
#     non_competitors,
#     compact,
#     factories,
#     agents,
#     log_ufuns,
#     log_negs,
#     path,
#     raise_exceptions,
# ):
#     if name == "random":
#         name = unique_name("", rand_digits=0)
#     create(
#         name,
#         steps,
#         parallel,
#         distributed,
#         ttype,
#         timeout,
#         log,
#         verbosity,
#         reveal_names,
#         ip,
#         port,
#         runs,
#         configs,
#         max_runs,
#         competitors,
#         jcompetitors,
#         non_competitors,
#         compact,
#         factories,
#         agents,
#         log_ufuns,
#         log_negs,
#         raise_exceptions,
#     )
#     if not configs_only:
#         run(name, verbosity, distributed, compact, path, log)


@tournament.command(help="Creates a tournament")
@click.option(
    "--name",
    "-n",
    default="random",
    help='The name of the tournament. The special value "random" will result in a random name',
)
@click.option(
    "--timeout",
    "-t",
    default=0,
    type=int,
    help="Timeout the whole tournament after the given number of seconds (0 for infinite)",
)
@click.option(
    "--configs",
    default=5,
    type=int,
    help="Number of unique configurations to generate.",
)
@click.option("--runs", default=2, help="Number of runs for each configuration")
@click.option(
    "--max-runs",
    default=-1,
    type=int,
    help="Maximum total number of runs. Zero or negative numbers mean no limit",
)
@click.option(
    "--steps-min",
    default=50,
    type=int,
    help="Minimum number of steps (only used if --steps was not passed",
)
@click.option(
    "--steps-max",
    default=100,
    type=int,
    help="Maximum number of steps (only used if --steps was not passed",
)
@click.option(
    "--agents", default=3, type=int, help="Number of agents per competitor",
)
@click.option(
    "--competitors",
    help="A semicolon (;) separated list of agent types to use for the competition.",
)
@click.option(
    "--jcompetitors",
    "--java-competitors",
    help="A semicolon (;) separated list of agent types to use for the competition.",
)
@click.option(
    "--non-competitors",
    help="A semicolon (;) separated list of agent types to exist in the worlds as non-competitors "
    "(their scores will not be calculated).",
)
@click.option(
    "--log",
    "-l",
    type=click.Path(dir_okay=True, file_okay=False),
    default=default_tournament_path(),
    help="Default location to save logs (A folder will be created under it)",
)
@click.option(
    "--world-config",
    type=click.Path(dir_okay=False, file_okay=True),
    default=tuple(),
    multiple=True,
    help="A file to load extra configuration parameters for world simulations from.",
)
@click.option(
    "--verbosity",
    default=1,
    type=int,
    help="verbosity level (from 0 == silent to 1 == world progress)",
)
@click.option(
    "--log-ufuns/--no-ufun-logs",
    default=False,
    help="Log ufuns into their own CSV file. Only effective if --debug is given",
)
@click.option(
    "--log-negs/--no-neg-logs",
    default=False,
    help="Log all negotiations. Only effective if --debug is given",
)
@click.option(
    "--compact/--debug",
    default=True,
    help="If True, effort is exerted to reduce the memory footprint which"
    "includes reducing logs dramatically.",
)
@click.option(
    "--raise-exceptions/--ignore-exceptions",
    default=True,
    help="Whether to ignore agent exceptions",
)
@click.option(
    "--path",
    default="",
    help="A path to be added to PYTHONPATH in which all competitors are stored. You can path a : separated list of "
    "paths on linux/mac and a ; separated list in windows",
)
@click.option(
    "--java-interop-class",
    default="",
    help="The full name of a class that is used to represent Java agents to the python envirnment. It is only used"
    " if jcompetitors was passed",
)
@click.option(
    "--config-generator",
    default="",
    help="The full path to a configuration generator function that is used to generate"
    " all configs for the "
    "tournament. MUST be specified",
)
@click.option(
    "--world-generator",
    default="",
    help="The full path to a world generator function that is used to generate all worlds (given the assigned "
    "configs for the tournament. MUST be specified",
)
@click.option(
    "--assigner",
    default="",
    help="The full path to an assigner function that assigns competitors to different configurations",
)
@click.option("--scorer", default="", help="The full path to a scoring function")
@click.option(
    "--cw",
    default=None,
    type=int,
    help="Number of competitors to run at every world simulation. It must "
    "either be left at default or be a number > 1 and < the number "
    "of competitors passed using --competitors",
)
@click_config_file.configuration_option()
@click.pass_context
def create(
    ctx,
    name,
    timeout,
    log,
    verbosity,
    reveal_names,
    runs,
    configs,
    max_runs,
    competitors,
    world_config,
    jcompetitors,
    non_competitors,
    compact,
    agents,
    log_ufuns,
    log_negs,
    raise_exceptions,
    steps_min,
    steps_max,
    path,
    cw,
    world_generator,
    config_generator,
    assigner,
    scorer,
    java_interop_class,
):
    if len(config_generator is None or config_generator.strip()) == 0:
        print(
            "ERROR: You did not specify a config generator. Use --config-generator to specify one and see the "
            "documentation of the create_tournament method in negmas.situated for details about it."
            "\nThe following must be explicitly specified to create a tournament: a world-generator, "
            "an assigner, a scorer, and a config-generator."
        )

        return -4

    if len(world_generator is None or world_generator.strip()) == 0:
        print(
            "ERROR: You did not specify a world generator. Use --world-generator to specify one and see the "
            "documentation of the create_tournament method in negmas.situated for details about it."
            "\nThe following must be explicitly specified to create a tournament: a world-generator, "
            "an assigner, a scorer, and a config-generator."
        )

        return -3

    if len(assigner is None or assigner.strip()) == 0:
        print(
            "ERROR: You did not specify an assigner. Use --assigner to specify one and see the documentation"
            " of the create_tournament method in negmas.situated for details about it."
            "\nThe following must be explicitly specified to create a tournament: a world-generator, "
            "an assigner, a scorer, and a config-generator."
        )

        return -2

    if len(scorer is None or scorer.strip()) == 0:
        print(
            "ERROR: You did not specify a scorer. Use --scorer to specify one and see the documentation of the "
            "create_tournament method in negmas.situated for details about it."
            "\nThe following must be explicitly specified to create a tournament: a world-generator, "
            "an assigner, a scorer, and a config-generator."
        )

        return -1

    if (
        jcompetitors is not None
        and len(jcompetitors) > 0
        and len(java_interop_class.strip()) == 0
    ):
        print(
            f"ERROR: You are passing java competitors but not java interop "
            f"class (use --java-interop-class "
            f" to pass the name of that class or do not pass java competitors"
            f" [--jcompetitors])"
        )

        return -5

    if len(path) > 0:
        sys.path.append(path)
    kwargs = {}

    if world_config is not None and len(world_config) > 0:
        for wc in world_config:
            kwargs.update(load(wc))
    warning_n_runs = 2000

    if timeout <= 0:
        timeout = None

    if name == "random":
        name = unique_name(base="", rand_digits=0)
    ctx.obj["tournament_name"] = name

    if max_runs <= 0:
        max_runs = None

    if compact:
        log_ufuns = False

    if not compact:
        if not reveal_names:
            print(
                "You are running the tournament with --debug. Will reveal "
                "agent types in their names"
            )
        reveal_names = True
        verbosity = max(1, verbosity)

    worlds_per_config = (
        None if max_runs is None else int(round(max_runs / (configs * runs)))
    )

    all_competitors = competitors.split(";")
    all_competitors_params = [dict() for _ in range(len(all_competitors))]

    if jcompetitors is not None and len(jcompetitors) > 0:
        jcompetitor_params = [{"java_class_name": _} for _ in jcompetitors.split(";")]
        jcompetitors = [java_interop_class] * len(jcompetitor_params)
        all_competitors += jcompetitors
        all_competitors_params += jcompetitor_params
        print("You are using some Java agents. The tournament MUST run serially")

        if not jnegmas_bridge_is_running():
            print(
                "Error: You are using java competitors but jnegmas bridge is not running\n\nTo correct this issue"
                " run the following command IN A DIFFERENT TERMINAL because it will block:\n\n"
                "$ negmas jnegmas"
            )
            exit(1)

    permutation_size = 1
    recommended = runs * configs * permutation_size

    if worlds_per_config is not None and worlds_per_config < 1:
        print(
            f"You need at least {(configs * runs)} runs even with a single permutation of managers."
            f".\n\nSet --max-runs to at least {(configs * runs)} (Recommended {recommended})"
        )

        return

    if max_runs is not None and max_runs < recommended:
        print(
            f"You are running {max_runs} worlds only but it is recommended to set {max_runs} to at least "
            f"{recommended}. Will continue"
        )

    steps = (steps_min, steps_max)

    if worlds_per_config is None:
        n_comp = len(all_competitors)
        n_worlds = permutation_size * runs * configs

        if n_worlds > warning_n_runs:
            print(
                f"You are running the maximum possible number of permutations for each configuration. This is roughly"
                f" {n_worlds} simulations (each for {steps} steps). That will take a VERY long time."
                f"\n\nYou can reduce the number of simulations by setting --configs>=1 (currently {configs}) or "
                f"--runs>= 1 (currently {runs}) to a lower value. "
                f"\nFinally, you can limit the maximum number of worlds to run by setting --max-runs=integer."
            )
            # if (
            #     not input(f"Are you sure you want to run {n_worlds} simulations?")
            #     .lower()
            #     .startswith("y")
            # ):
            #     exit(0)
            max_runs = int(
                input(
                    f"Input the maximum number of simulations to run. Zero to run all of the {n_worlds} "
                    f"simulations. ^C or a negative number to exit [0 : {n_worlds}]:"
                )
            )

            if max_runs == 0:
                max_runs = None

            if max_runs is not None and max_runs < 0:
                exit(0)
            worlds_per_config = (
                None if max_runs is None else int(round(max_runs / (configs * runs)))
            )

    if len(jcompetitors) > 0:
        print("You are using java-competitors. The tournament will be run serially")
        parallelism = "serial"

    non_competitor_params = None

    if len(non_competitors) < 1:
        non_competitors = None
    else:
        non_competitors = non_competitors.split(";")

    print(f"Tournament will be run between {len(all_competitors)} agents: ")
    pprint(all_competitors)
    print("Non-competitors are: ")
    pprint(non_competitors)
    results = create_tournament(
        competitors=all_competitors,
        competitor_params=all_competitors_params,
        non_competitors=non_competitors,
        non_competitor_params=non_competitor_params,
        agent_names_reveal_type=reveal_names,
        n_competitors_per_world=cw,
        n_configs=configs,
        n_runs_per_world=runs,
        max_worlds_per_config=worlds_per_config,
        base_tournament_path=log,
        total_timeout=timeout,
        name=name,
        verbose=verbosity > 0,
        n_agents_per_competitor=agents,
        world_generator=world_generator,
        config_generator=config_generator,
        config_assigner=assigner,
        score_calculator=scorer,
        compact=compact,
        n_steps=steps,
        log_ufuns=log_ufuns,
        log_negotiations=log_negs,
        ignore_agent_exceptions=not raise_exceptions,
        ignore_contract_execution_exceptions=not raise_exceptions,
        parallelism=parallelism,
        **kwargs,
    )

    ctx.obj["tournament_name"] = results.name
    ctx.obj["tournament_log_folder"] = log
    ctx.obj["compact"] = compact
    print(f"Saved all configs to {str(results)}\nTournament name is {results.name}")


@tournament.command(help="Runs/continues a tournament")
@click.option(
    "--name",
    "-n",
    default="",
    help="The name of the tournament. When invoked after create, there is no need to pass it",
)
@click.option(
    "--log",
    "-l",
    type=click.Path(dir_okay=True, file_okay=False),
    default=default_tournament_path(),
    help="Default location to save logs",
)
@click.option(
    "--verbosity",
    default=1,
    type=int,
    help="verbosity level (from 0 == silent to 1 == world progress)",
)
@click.option(
    "--parallel/--serial",
    default=True,
    help="Run a parallel/serial tournament on a single machine",
)
@click.option(
    "--distributed/--single-machine",
    default=False,
    help="Run a distributed tournament using dask",
)
@click.option(
    "--ip",
    default="127.0.0.1",
    help="The IP address for a dask scheduler to run the distributed tournament."
    " Effective only if --distributed",
)
@click.option(
    "--port",
    default=8786,
    type=int,
    help="The IP port number a dask scheduler to run the distributed tournament."
    " Effective only if --distributed",
)
@click.option(
    "--compact/--debug",
    default=True,
    help="If True, effort is exerted to reduce the memory footprint which"
    "includes reducing logs dramatically.",
)
@click.option(
    "--path",
    default="",
    help="A path to be added to PYTHONPATH in which all competitors are stored. You can path a : separated list of "
    "paths on linux/mac and a ; separated list in windows",
)
@click.option(
    "--metric",
    default="median",
    type=str,
    help="The statistical metric used for choosing the winners. Possibilities are mean, median, std, var, sum",
)
@click_config_file.configuration_option()
@click.pass_context
def run(
    ctx, name, verbosity, parallel, distributed, ip, port, compact, path, log, metric
):
    if len(name) == 0:
        name = ctx.obj.get("tournament_name", "")

    if len(name) == 0:
        print(
            "Name is not given to run command and was not stored during a create command call"
        )
        exit(1)

    if len(path) > 0:
        sys.path.append(path)
    saved_log_folder = ctx.obj.get("tournament_log_folder", None)

    if saved_log_folder is not None:
        log = saved_log_folder
    parallelism = "distributed" if distributed else "parallel" if parallel else "serial"
    prog_callback = print_world_progress if verbosity > 1 and not distributed else None
    tpath = str(pathlib.Path(log) / name)
    start = perf_counter()
    run_tournament(
        tournament_path=tpath,
        verbose=verbosity > 0,
        compact=compact,
        world_progress_callback=prog_callback,
        parallelism=parallelism,
        scheduler_ip=ip,
        scheduler_port=port,
        print_exceptions=verbosity > 1,
    )
    end_time = humanize_time(perf_counter() - start)
    results = evaluate_tournament(
        tournament_path=tpath, verbose=verbosity > 0, metric=metric
    )
    display_results(results, metric)
    print(f"Finished in {end_time}")


@tournament.command(help="Evaluates a tournament and returns the results")
@click.argument(
<<<<<<< HEAD
    "path", type=click.Path(dir_okay=True, file_okay=False),
=======
    "path", type=click.Path(dir_okay=True, file_okay=False), nargs=-1,
>>>>>>> fdaea54e
)
@click.option(
    "--metric",
    default="median",
    type=str,
    help="The statistical metric used for choosing the winners. Possibilities are mean, median, std, var, sum",
)
@click_config_file.configuration_option()
@click.pass_context
def eval(ctx, path, metric):
    results = evaluate_tournament(tournament_path=path, metric=metric)
    display_results(results, metric)


@tournament.command(
    help="Finds winners of a tournament or a set of tournaments sharing a root"
)
@click.option(
    "--name",
    "-n",
    default="",
    help="The name of the tournament. When invoked after create, there is no need to pass it",
)
@click.option(
    "--log",
    "-l",
    type=click.Path(dir_okay=True, file_okay=False),
    default=default_tournament_path(),
    help="Default location to save logs",
)
@click.option(
    "--recursive/--no-recursive",
    default=True,
    help="Whether to recursively look for tournament results. --name should not be given if --recursive",
)
@click.option(
    "--metric",
    default="median",
    type=str,
    help="The statistical metric used for choosing the winners. Possibilities are mean, median, std, var, sum",
)
@click_config_file.configuration_option()
@click.pass_context
def winners(ctx, name, log, recursive, metric):
    if len(name) == 0:
        if not recursive:
            name = ctx.obj.get("tournament_name", "")
        else:
            name = None

    if (name is None or len(name) == 0) and not recursive:
        print(
            "Name is not given to run command and was not stored during a create command call"
        )
        exit(1)
    saved_log_folder = ctx.obj.get("tournament_log_folder", None)

    if saved_log_folder is not None:
        log = saved_log_folder

    if name is not None and len(name) > 0:
        tpath = str(pathlib.Path(log) / name)
    else:
        tpath = str(pathlib.Path(log))
    results = evaluate_tournament(
        tournament_path=tpath, verbose=True, recursive=recursive, metric=metric
    )
    display_results(results, metric)


def _path(path) -> Path:
    """Creates an absolute path from given path which can be a string"""

    if isinstance(path, Path):
        return path.absolute()
    path.replace("/", os.sep)

    if isinstance(path, str):
        if path.startswith("~"):
            path = Path.home() / (os.sep.join(path.split(os.sep)[1:]))

    return Path(path).absolute()


def display_results(results, metric):
    viewmetric = ["50%" if metric == "median" else metric]
    print(
        tabulate(
            results.score_stats.sort_values(by=viewmetric, ascending=False),
            headers="keys",
            tablefmt="psql",
        )
    )

    if metric in ("mean", "sum"):
        print(tabulate(results.ttest, headers="keys", tablefmt="psql"))
    else:
        print(tabulate(results.kstest, headers="keys", tablefmt="psql"))

    try:
        agg_stats = results.agg_stats.loc[
            :,
            [
                "n_negotiations_sum",
                "n_contracts_concluded_sum",
                "n_contracts_signed_sum",
                "n_contracts_executed_sum",
                "activity_level_sum",
            ],
        ]
        agg_stats.columns = ["negotiated", "concluded", "signed", "executed", "business"]
        print(tabulate(agg_stats.describe(), headers="keys", tablefmt="psql"))
    except:
        pass


@tournament.command(help="Combine multiple tournaments at the given base path(s)")
@click.argument(
    "path", type=click.Path(dir_okay=True, file_okay=False), nargs=-1,
)
@click.option(
    "--dest",
    "-d",
    type=click.Path(dir_okay=True, file_okay=False),
    help="The location to save the results",
    default=None,
)
@click_config_file.configuration_option()
def combine(path, dest):
    if dest is None:
        print("Must specify the destination using --dest/-d option")
        return
    tpath = [_path(_) for _ in path]

    if len(tpath) < 1:
        print("No paths are given to combine")
    combine_tournaments(sources=tpath, dest=dest, verbose=True)


@tournament.command(help="Combine results from multiple tournaments")
@click.argument("path", type=click.Path(dir_okay=True, file_okay=False), nargs=-1)
@click.option(
    "--dest",
    "-d",
    type=click.Path(dir_okay=True, file_okay=False),
    help="The location to save the results",
    default=None,
)
@click.option(
    "--metric",
    default="mean",
    type=str,
    help="The statistical metric used for choosing the winners. Possibilities are mean, median, std, var, sum",
)
@click_config_file.configuration_option()
def combine_results(path, dest, metric):
    tpath = [_path(_) for _ in path]

    if len(tpath) < 1:
        print("No paths are given to combine")
    scores = combine_tournament_results(sources=tpath, dest=None, verbose=True)
    stats = combine_tournament_stats(sources=tpath, dest=None, verbose=True)
    results = evaluate_tournament(dest, scores, stats, verbose=True, metric=metric)
    display_results(results, metric)


@cli.command(help="Start the bridge to genius (to use GeniusNegotiator)")
@click.option(
    "--path",
    "-p",
    default="auto",
    help='Path to geniusbridge.jar with embedded NegLoader. Use "auto" to '
    "read the path from ~/negmas/config.json"
    "\n\tConfig key is genius_bridge_jar"
    "\nYou can download this jar from: "
    "http://www.yasserm.com/scml/geniusbridge.jar",
)
@click.option(
    "--port",
    "-r",
    default=0,
    help="Port to run the NegLoader on. Pass 0 for the default value",
)
@click.option(
    "--force/--no-force",
    default=False,
    help="Force trial even if an earlier instance exists",
)
def genius(path, port, force):
    negmas.init_genius_bridge(
        path=path if path != "auto" else None, port=port, force=force
    )


@cli.command(help="Start the bridge to JNegMAS (to use Java agents in worlds)")
@click.option(
    "--path",
    "-p",
    default="auto",
    help='Path to jnegmas*.jar with. Use "auto" to '
    "read the path from ~/negmas/config.json."
    "\n\tConfig key is jnegmas_jar"
    "\nYou can download the latest version of this jar from: "
    "http://www.yasserm.com/scml/jnegmas-all.jar",
)
@click.option(
    "--port",
    "-r",
    default=0,
    help="Port to run the jnegmas on. Pass 0 for the default value",
)
@click_config_file.configuration_option()
def jnegmas(path, port):
    init_jnegmas_bridge(path=path if path != "auto" else None, port=port)
    input(
        "Press C^c to quit. You may also need to kill any remaining java processes manually"
    )


def download_and_set(key, url, file_name):
    """
    Downloads a file and sets the corresponding key in ~/negmas/config.json

    Args:
        key: Key name in config.json
        url: URL to download from
        file_name: file name

    Returns:

    """
    config_path = Path.home() / "negmas"
    jar_path = config_path / "files"
    jar_path.mkdir(parents=True, exist_ok=True)
    jar_path = jar_path / file_name
    urllib.request.urlretrieve(url, jar_path)
    config = {}
    config_file = config_path / "config.json"

    if config_file.exists():
        with open(config_file, "r") as f:
            config = json.load(f)
    config[key] = str(jar_path)
    with open(config_file, "w") as f:
        json.dump(config, fp=f, sort_keys=True, indent=4)


@cli.command(help="Downloads jnegmas and updates your settings")
def jnegmas_setup():
    url = f"http://www.yasserm.com/scml/{JNEGMAS_JAR_NAME}"
    print(f"Downloading: {url}", end="", flush=True)
    download_and_set(key="jnegmas_jar", url=url, file_name="jnegmas.jar")
    print(" done successfully")


@cli.command(help="Downloads the genius bridge and updates your settings")
def genius_setup():
    url = f"http://www.yasserm.com/scml/{GENIUS_JAR_NAME}"
    print(f"Downloading: {url}", end="", flush=True)
    download_and_set(key="genius_bridge_jar", url=url, file_name=GENIUS_JAR_NAME)
    print(" done successfully")


@cli.command(help="Prints NegMAS version")
def version():
    print(negmas.__version__)


if __name__ == "__main__":
    cli()<|MERGE_RESOLUTION|>--- conflicted
+++ resolved
@@ -786,11 +786,7 @@
 
 @tournament.command(help="Evaluates a tournament and returns the results")
 @click.argument(
-<<<<<<< HEAD
     "path", type=click.Path(dir_okay=True, file_okay=False),
-=======
-    "path", type=click.Path(dir_okay=True, file_okay=False), nargs=-1,
->>>>>>> fdaea54e
 )
 @click.option(
     "--metric",
@@ -901,7 +897,13 @@
                 "activity_level_sum",
             ],
         ]
-        agg_stats.columns = ["negotiated", "concluded", "signed", "executed", "business"]
+        agg_stats.columns = [
+            "negotiated",
+            "concluded",
+            "signed",
+            "executed",
+            "business",
+        ]
         print(tabulate(agg_stats.describe(), headers="keys", tablefmt="psql"))
     except:
         pass
